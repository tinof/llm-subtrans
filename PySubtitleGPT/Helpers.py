import logging
import re
import pysrt

def Linearise(lines):
    if isinstance(lines, list):
        lines = " | ".join(lines)
    lines = [line.strip() for line in str(lines).split("\n")]
    return " | ".join(lines)

def FixTime(time):
    try:
        return str(pysrt.SubRipTime.coerce(time))

    except Exception as e:
        time = str(time)
        parts = re.split('[:,]', time)

        if len(parts) == 3:
            if len(parts[-1]) == 3:
                logging.warn(f"Adding hour to time '{time}'")
                return f"00:{parts[0]}:{parts[1]},{parts[2]}"
            else:
                logging.warn(f"Adding milliseconds to time '{time}'")
                return f"{parts[0]}:{parts[1]}:{parts[2],000}"

        if len(parts) >= 4:
            if len(parts[-1]) == 3:
                logging.warn(f"Using last four parts of '{time}' as time")
                return f"{parts[-4]}:{parts[-3]}:{parts[-2]},{parts[-1]}"

            logging.warn(f"Using first four parts of '{time}' as time")
            return f"{parts[0]}:{parts[1]}:{parts[2]},{parts[3]}"

    raise ValueError("Unable to interpret time string '{time}'")

def GenerateBatchPrompt(prompt, lines, tag_lines=None):
    """
    Create the user prompt for translating a set of lines

    :param tag_lines: optional list of extra lines to include at the top of the prompt.
    """
    source_lines = [ line.prompt for line in lines ]
    source_text = '\n\n'.join(source_lines)
    if tag_lines:
<<<<<<< HEAD
        return f"{tag_lines}\n----------\n{prompt}\n\n----------\n{source_text}\n"
    elif prompt:
        return f"{prompt}\n\n----------\n{source_text}\n"
    else:
        return source_text
=======
        return f"<context>\n{tag_lines}\n</context>\n\n{prompt}\n\n<batch>\n{source_text}\n</batch>\n"
    elif prompt:
        return f"{prompt}\n\n<batch>\n{source_text}\n</batch>\n"
    else:
        return f"<batch>\n{source_text}\n</batch>\n"
>>>>>>> cb466a5e

def GenerateTagLines(context, tags):
    """
    Create a user message for specifying a set of tags

    :param context: dictionary of tag, value pairs
    :param tags: list of tags to extract from the context.
    """
    tag_lines = [ GenerateTag(tag, context.get(tag,'')) for tag in tags ]

    if tag_lines:
        return '\n'.join([tag.strip() for tag in tag_lines if tag.strip()])
    else:
        return None

def GenerateTag(tag, content):
    return f"<{tag}>{content}</{tag}>"

def BuildPrompt(options):
    """
    Generate the base prompt to use for requesting translations
    """
    target_language = options.get('target_language')
    movie_name = options.get('movie_name')
    prompt = options.get('gpt_prompt')
    prompt = prompt.replace('[ to language]', f" to {target_language}" if target_language else "")
    prompt = prompt.replace('[ for movie]', f" for {movie_name}" if movie_name else "")
    options.add('prompt', prompt)
    return prompt

def ParseTranslation(text):
    """
    Unpack a response from Chat GPT
    """
    text, summary = ExtractTag("summary", text)
    text, synopsis = ExtractTag("synopsis", text)
    text, characters = ExtractTag("characters", text)

    return text, summary, synopsis, characters

def ExtractTag(tagname, text):
    """
    Look for an xml-like tag in the input text, and extract the contents.
    """
    open_tag = f"<{tagname}>"
    close_tag = f"</{tagname}>"

    end_index = text.rfind(close_tag)

    if end_index == -1:
        return text.strip(), None

    start_index = text.rfind(open_tag, 0, end_index)
    if start_index == -1:
        #raise ValueError(f"Malformed {tagname} tags in response")
        logging.warning(f"Malformed {tagname} tags in response")
        return text.strip(), None

    tag = text[start_index + len(open_tag):end_index].strip()
    text_before = text[:start_index].strip()
    text_after = text[end_index + len(close_tag):].strip()
    text = '\n'.join([text_before, text_after]).strip()

    return text, tag

def MergeTranslations(subtitles, translated):
    """
    Replace lines in subtitles with corresponding lines in translated
    """
    subtitle_dict = {item.key: item for item in subtitles}

    for item in translated:
        subtitle_dict[item.key] = item

    subtitles = sorted(subtitle_dict.values(), key=lambda item: item.start)

    return subtitles

def UnbatchScenes(scenes):
    """
    Reconstruct a sequential subtitle from multiple scenes
    """
    subtitles = []
    translations = []
    untranslated = []

    for i_scene, scene in enumerate(scenes):
        for i_batch, batch in enumerate(scene.batches):
            batch_subtitles = batch.subtitles if batch.subtitles else []
            batch_translations = batch.translated if batch.translated else []
            batch_untranslated = batch.untranslated if batch.untranslated else []

            subtitles.extend(batch_subtitles)
            translations.extend(batch_translations)
            untranslated.extend(batch_untranslated)
    
    # Renumber
    for index, line in enumerate(translations):
        line.index = index + 1

    return subtitles, translations, untranslated

def ParseSubstitutions(sub_list, separator="::"):
    """
    :param sub_list: is assumed to be a list of (before,after) pairs 
    separated by the separator ("::" by default).

    :return: a dictionary of (before,after) pairs
    :rtype dict:
    """
    if not sub_list:
        return {}
    
    substitutions = {}
    for sub in sub_list:
        if "::" in sub:
            before, after = sub.split(separator)
            substitutions[before] = after
        else:
            try:
                with open(sub, "r", encoding="utf-8") as f:
                    for line in [line.strip() for line in f if line.strip()]:
                        if "::" in line:
                            before, after = line.split("::")
                            substitutions[before] = after
                        else:
                            raise ValueError(f"Invalid substitution format in {sub}: {line}")
            except FileNotFoundError:
                logging.warning(f"Substitution file not found: {sub}")
            except ValueError:
                raise
    
    return substitutions


def PerformSubstitutions(substitutions, input):
    """
    :param input: If input is string-like, attempt to substitute all (before,after) pairs 
    in substitutions. If input is a list, iterate over all elements performing substitutions.
    
    :return: If input is string-like, return a string with the substitutions.
    If input is a list, return a list of strings along with a dictionary of (before,after) pairs
    for each elements that had one or more substitutions. 
    """
    substitutions = substitutions if substitutions else {}

    if isinstance(input, list):
        new_list = [ PerformSubstitutions(substitutions, line) for line in input ]
        replacements = { line: new_line for line, new_line in zip(input, new_list) if new_line != str(line) }
        return new_list, replacements

    result = str(input)
    for before, after in substitutions.items():
        pattern = fr"((?<=\W)|^){re.escape(before)}((?=\W)|$)"
        result = re.sub(pattern, after, result)
        
    return result<|MERGE_RESOLUTION|>--- conflicted
+++ resolved
@@ -43,19 +43,11 @@
     source_lines = [ line.prompt for line in lines ]
     source_text = '\n\n'.join(source_lines)
     if tag_lines:
-<<<<<<< HEAD
-        return f"{tag_lines}\n----------\n{prompt}\n\n----------\n{source_text}\n"
-    elif prompt:
-        return f"{prompt}\n\n----------\n{source_text}\n"
-    else:
-        return source_text
-=======
         return f"<context>\n{tag_lines}\n</context>\n\n{prompt}\n\n<batch>\n{source_text}\n</batch>\n"
     elif prompt:
         return f"{prompt}\n\n<batch>\n{source_text}\n</batch>\n"
     else:
         return f"<batch>\n{source_text}\n</batch>\n"
->>>>>>> cb466a5e
 
 def GenerateTagLines(context, tags):
     """
